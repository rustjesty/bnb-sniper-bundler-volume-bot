# Application Configuration
NODE_ENV=development
APP_PORT=3000
LOG_LEVEL=info

# Database Configuration
POSTGRES_HOST=localhost
POSTGRES_PORT=5432
POSTGRES_USER=postgres
POSTGRES_PASSWORD=postgres
POSTGRES_DB=meme_agent_db
POSTGRES_URL=postgresql://postgres:postgres@localhost:5432/meme_agent_db

MONGODB_URI=mongodb://localhost:27017/meme_agent_db

REDIS_HOST=localhost
REDIS_PORT=6379
REDIS_PASSWORD=
REDIS_URL=redis://localhost:6379

# AI Model Configuration
OPENAI_API_KEY=
OPENAI_MODEL=gpt-4-1106-preview
OPENAI_TEMPERATURE=0.7

ANTHROPIC_API_KEY=
CLAUDE_MODEL=claude-3-opus-20240229
CLAUDE_TEMPERATURE=0.7

OLLAMA_HOST=http://localhost:11434
OLLAMA_MODEL=deepseek-coder:33b
OLLAMA_TEMPERATURE=0.7

DEEPSEEK_API_KEY=
DEEPSEEK_BASE_URL=https://api.deepseek.com
DEEPSEEK_API_VERSION=v1
DEEPSEEK_MODEL=deepseek-coder-33b-instruct
DEEPSEEK_TEMPERATURE=0.7

GROQ_API_KEY=
GROQ_MODEL=mixtral-8x7b-32768
GROQ_TEMPERATURE=0.7
GROQ_MAX_TOKENS=1000
GROQ_DEFAULT_TEMPERATURE=0.7

# Twitter Integration Configuration
# Authentication Settings (using agent-twitter-client implementation)
# Note: This implementation uses direct authentication without API tokens
# Important: A successful login may trigger Twitter's suspicious login notification
#           ACID challenge (Error 399) is part of normal authentication flow
#           These are expected behaviors and indicate successful authentication

TWITTER_USERNAME=                 # Twitter account username (Required)
TWITTER_PASSWORD=                 # Twitter account password (Required)
TWITTER_EMAIL=                    # Twitter account email (Required)

# Twitter Service Configuration
TWITTER_MOCK_MODE=false          # Set to true to run without actual Twitter access
TWITTER_MAX_RETRIES=3            # Maximum login retry attempts
TWITTER_RETRY_DELAY=5000         # Delay between retries in milliseconds

# Content Generation Settings
TWITTER_CONTENT_RULES={          # JSON string with content generation rules
  "max_emojis": 0,              # Avoid emojis to prevent spam detection
  "max_hashtags": 0,            # Avoid hashtags to prevent spam detection
  "min_interval": 300000        # Minimum 5 minutes between tweets
}

# Automation Intervals (milliseconds)
CONTENT_GENERATION_INTERVAL=120000  # Content generation (2 min)
MARKET_MONITORING_INTERVAL=30000    # Market updates (30 sec)
COMMUNITY_ENGAGEMENT_INTERVAL=180000 # Community interaction (3 min)
TWEET_INTERVAL=300000              # Tweet frequency (5 min)

# Error Reporting
ENABLE_ERROR_REPORTING=false
ERROR_WEBHOOK_URL=

# Development Settings
NODE_ENV=development
LOG_LEVEL=info
ENABLE_DEBUG=false

# Solana Configuration
<<<<<<< HEAD
# Required settings for blockchain integration
NETWORK_TYPE=devnet                                # Required: Network type (devnet/mainnet-beta)
SOLANA_RPC_URL=https://api.devnet.solana.com      # Required: RPC endpoint URL
SOLANA_PRIVATE_KEY=                               # Required: Base58 encoded private key for transactions
SOLANA_PUBLIC_KEY=                                # Required: Base58 encoded public key for wallet
SOLANA_CLUSTER=devnet                             # Required: Solana cluster (devnet/mainnet-beta)

# Optional admin configuration
SOLANA_ADMIN_PRIVATE_KEY=                         # Optional: Admin wallet private key for privileged operations
SOLANA_ADMIN_PUBLIC_KEY=                          # Optional: Admin wallet public key for verification
SOLANA_VERIFY_TOKEN=                              # Optional: Token for RPC verification

# Token Configuration
TOKEN_NAME=Meme Token                             # Required: Name of the token
TOKEN_SYMBOL=MEME                                 # Required: Token symbol
TOKEN_DECIMALS=9                                  # Required: Number of decimal places
TOKEN_METADATA={"description":"Meme Token"}       # Required: JSON string with token metadata
TOKEN_ADDRESS=                                    # Optional: Existing token address if not creating new

# Market Analysis Settings
MARKET_UPDATE_INTERVAL=300000
PRICE_CHANGE_THRESHOLD=0.05
VOLUME_CHANGE_THRESHOLD=0.1

# Token Configuration
TOKEN_NAME=Meme Token
TOKEN_SYMBOL=MEME
TOKEN_DECIMALS=9
TOKEN_METADATA={"description":"Meme Token for Testing"}
TOKEN_ADDRESS=

# Trading Configuration
TRADING_BASE_AMOUNT=0.1
TRADING_MIN_CONFIDENCE=0.7
TRADING_SLIPPAGE=0.01
MAX_POSITION_SIZE=0.1
STOP_LOSS_PERCENT=0.02
TAKE_PROFIT_PERCENT=0.05
MAX_DAILY_TRADES=10
RISK_PER_TRADE=0.01
MIN_CONFIDENCE_SCORE=0.8
REBALANCE_INTERVAL=3600

# DEX Integration
JUPITER_QUOTE_TOKEN=USDC
JUPITER_MAX_SLIPPAGE=50
JUPITER_MAX_RETRIES=3

ORCA_API_KEY=
ORCA_MAX_SLIPPAGE=50

# Market Data
BIRDEYE_API_KEY=
HELIUS_API_KEY=
HELIUS_BASE_URL=https://api.helius.xyz

# Note: Twitter configuration moved to the top of the file for better organization

DISCORD_TOKEN=
=======
SOLANA_RPC_URL=https://api.mainnet-beta.solana.com
PRIVATE_KEY=your_private_key
NETWORK_TYPE=devnet
RPC_ENDPOINT=https://api.devnet.solana.com
PROGRAM_ID=11111111111111111111111111111111
ADMIN_KEYPAIR=

# Twitter Integration Configuration
# Authentication Settings (using agent-twitter-client implementation)
# Note: This implementation uses direct authentication without API tokens
# Important: A successful login may trigger Twitter's suspicious login notification
#           ACID challenge (Error 399) is part of normal authentication flow
#           These are expected behaviors and indicate successful authentication

TWITTER_USERNAME=                 # Twitter account username (Required)
TWITTER_PASSWORD=                 # Twitter account password (Required)
TWITTER_EMAIL=                    # Twitter account email (Required)

# Twitter Service Configuration
TWITTER_MOCK_MODE=false          # Set to true to run without actual Twitter access
TWITTER_MAX_RETRIES=3            # Maximum login retry attempts
TWITTER_RETRY_DELAY=5000         # Delay between retries in milliseconds

# Content Generation Settings
TWITTER_CONTENT_RULES={          # JSON string with content generation rules
  "max_emojis": 0,              # Avoid emojis to prevent spam detection
  "max_hashtags": 0,            # Avoid hashtags to prevent spam detection
  "min_interval": 300000        # Minimum 5 minutes between tweets
}

# Discord Configuration
DISCORD_TOKEN=your_discord_token
>>>>>>> a2169f6e
DISCORD_CLIENT_ID=
DISCORD_GUILD_ID=

# Monitoring
SLACK_WEBHOOK_URL=
DISCORD_WEBHOOK_URL=

# Security
JWT_SECRET=your-jwt-secret-key
JWT_EXPIRATION=24h

# Character Configuration
CHARACTER_NAME=JENNA
CHARACTER_CONFIG_PATH=characters/jenna.character.json
ENABLE_SOCIAL_POSTING=true
ENABLE_TRADING=true
TRADING_MODE=live  # live or simulation

# Cache Configuration
CACHE_TTL=3600
CACHE_CHECK_PERIOD=600

# Rate Limiting
RATE_LIMIT_WINDOW_MS=900000
RATE_LIMIT_MAX_REQUESTS=100

# Logging
LOG_FORMAT=combined
LOG_DIR=logs
ENABLE_REQUEST_LOGGING=true
ENABLE_ERROR_LOGGING=true<|MERGE_RESOLUTION|>--- conflicted
+++ resolved
@@ -1,148 +1,9 @@
-# Application Configuration
-NODE_ENV=development
-APP_PORT=3000
-LOG_LEVEL=info
-
-# Database Configuration
-POSTGRES_HOST=localhost
-POSTGRES_PORT=5432
-POSTGRES_USER=postgres
-POSTGRES_PASSWORD=postgres
-POSTGRES_DB=meme_agent_db
-POSTGRES_URL=postgresql://postgres:postgres@localhost:5432/meme_agent_db
-
-MONGODB_URI=mongodb://localhost:27017/meme_agent_db
-
-REDIS_HOST=localhost
-REDIS_PORT=6379
-REDIS_PASSWORD=
-REDIS_URL=redis://localhost:6379
-
-# AI Model Configuration
-OPENAI_API_KEY=
-OPENAI_MODEL=gpt-4-1106-preview
-OPENAI_TEMPERATURE=0.7
-
-ANTHROPIC_API_KEY=
-CLAUDE_MODEL=claude-3-opus-20240229
-CLAUDE_TEMPERATURE=0.7
-
-OLLAMA_HOST=http://localhost:11434
-OLLAMA_MODEL=deepseek-coder:33b
-OLLAMA_TEMPERATURE=0.7
-
-DEEPSEEK_API_KEY=
-DEEPSEEK_BASE_URL=https://api.deepseek.com
-DEEPSEEK_API_VERSION=v1
-DEEPSEEK_MODEL=deepseek-coder-33b-instruct
-DEEPSEEK_TEMPERATURE=0.7
-
+# AI Configuration
 GROQ_API_KEY=
-GROQ_MODEL=mixtral-8x7b-32768
-GROQ_TEMPERATURE=0.7
-GROQ_MAX_TOKENS=1000
-GROQ_DEFAULT_TEMPERATURE=0.7
-
-# Twitter Integration Configuration
-# Authentication Settings (using agent-twitter-client implementation)
-# Note: This implementation uses direct authentication without API tokens
-# Important: A successful login may trigger Twitter's suspicious login notification
-#           ACID challenge (Error 399) is part of normal authentication flow
-#           These are expected behaviors and indicate successful authentication
-
-TWITTER_USERNAME=                 # Twitter account username (Required)
-TWITTER_PASSWORD=                 # Twitter account password (Required)
-TWITTER_EMAIL=                    # Twitter account email (Required)
-
-# Twitter Service Configuration
-TWITTER_MOCK_MODE=false          # Set to true to run without actual Twitter access
-TWITTER_MAX_RETRIES=3            # Maximum login retry attempts
-TWITTER_RETRY_DELAY=5000         # Delay between retries in milliseconds
-
-# Content Generation Settings
-TWITTER_CONTENT_RULES={          # JSON string with content generation rules
-  "max_emojis": 0,              # Avoid emojis to prevent spam detection
-  "max_hashtags": 0,            # Avoid hashtags to prevent spam detection
-  "min_interval": 300000        # Minimum 5 minutes between tweets
-}
-
-# Automation Intervals (milliseconds)
-CONTENT_GENERATION_INTERVAL=120000  # Content generation (2 min)
-MARKET_MONITORING_INTERVAL=30000    # Market updates (30 sec)
-COMMUNITY_ENGAGEMENT_INTERVAL=180000 # Community interaction (3 min)
-TWEET_INTERVAL=300000              # Tweet frequency (5 min)
-
-# Error Reporting
-ENABLE_ERROR_REPORTING=false
-ERROR_WEBHOOK_URL=
-
-# Development Settings
-NODE_ENV=development
-LOG_LEVEL=info
-ENABLE_DEBUG=false
+AI_MODEL=gpt-4
+AI_TEMPERATURE=0.7
 
 # Solana Configuration
-<<<<<<< HEAD
-# Required settings for blockchain integration
-NETWORK_TYPE=devnet                                # Required: Network type (devnet/mainnet-beta)
-SOLANA_RPC_URL=https://api.devnet.solana.com      # Required: RPC endpoint URL
-SOLANA_PRIVATE_KEY=                               # Required: Base58 encoded private key for transactions
-SOLANA_PUBLIC_KEY=                                # Required: Base58 encoded public key for wallet
-SOLANA_CLUSTER=devnet                             # Required: Solana cluster (devnet/mainnet-beta)
-
-# Optional admin configuration
-SOLANA_ADMIN_PRIVATE_KEY=                         # Optional: Admin wallet private key for privileged operations
-SOLANA_ADMIN_PUBLIC_KEY=                          # Optional: Admin wallet public key for verification
-SOLANA_VERIFY_TOKEN=                              # Optional: Token for RPC verification
-
-# Token Configuration
-TOKEN_NAME=Meme Token                             # Required: Name of the token
-TOKEN_SYMBOL=MEME                                 # Required: Token symbol
-TOKEN_DECIMALS=9                                  # Required: Number of decimal places
-TOKEN_METADATA={"description":"Meme Token"}       # Required: JSON string with token metadata
-TOKEN_ADDRESS=                                    # Optional: Existing token address if not creating new
-
-# Market Analysis Settings
-MARKET_UPDATE_INTERVAL=300000
-PRICE_CHANGE_THRESHOLD=0.05
-VOLUME_CHANGE_THRESHOLD=0.1
-
-# Token Configuration
-TOKEN_NAME=Meme Token
-TOKEN_SYMBOL=MEME
-TOKEN_DECIMALS=9
-TOKEN_METADATA={"description":"Meme Token for Testing"}
-TOKEN_ADDRESS=
-
-# Trading Configuration
-TRADING_BASE_AMOUNT=0.1
-TRADING_MIN_CONFIDENCE=0.7
-TRADING_SLIPPAGE=0.01
-MAX_POSITION_SIZE=0.1
-STOP_LOSS_PERCENT=0.02
-TAKE_PROFIT_PERCENT=0.05
-MAX_DAILY_TRADES=10
-RISK_PER_TRADE=0.01
-MIN_CONFIDENCE_SCORE=0.8
-REBALANCE_INTERVAL=3600
-
-# DEX Integration
-JUPITER_QUOTE_TOKEN=USDC
-JUPITER_MAX_SLIPPAGE=50
-JUPITER_MAX_RETRIES=3
-
-ORCA_API_KEY=
-ORCA_MAX_SLIPPAGE=50
-
-# Market Data
-BIRDEYE_API_KEY=
-HELIUS_API_KEY=
-HELIUS_BASE_URL=https://api.helius.xyz
-
-# Note: Twitter configuration moved to the top of the file for better organization
-
-DISCORD_TOKEN=
-=======
 SOLANA_RPC_URL=https://api.mainnet-beta.solana.com
 PRIVATE_KEY=your_private_key
 NETWORK_TYPE=devnet
@@ -175,35 +36,25 @@
 
 # Discord Configuration
 DISCORD_TOKEN=your_discord_token
->>>>>>> a2169f6e
 DISCORD_CLIENT_ID=
 DISCORD_GUILD_ID=
+# Solana
+SOLANA_PRIVATE_KEY=
+SOLANA_PUBLIC_KEY=
+SOLANA_CLUSTER=           # Default: devnet. Solana Cluster: 'devnet' | 'testnet' | 'mainnet-beta'
+SOLANA_ADMIN_PRIVATE_KEY= # This wallet is used to verify NFTs
+SOLANA_ADMIN_PUBLIC_KEY=  # This wallet is used to verify NFTs
+SOLANA_VERIFY_TOKEN=      # Authentication token for calling the verification API
 
-# Monitoring
-SLACK_WEBHOOK_URL=
-DISCORD_WEBHOOK_URL=
+# Fallback Wallet Configuration (deprecated)
+WALLET_PRIVATE_KEY=
+WALLET_PUBLIC_KEY=
 
-# Security
-JWT_SECRET=your-jwt-secret-key
-JWT_EXPIRATION=24h
+BIRDEYE_API_KEY=
 
-# Character Configuration
-CHARACTER_NAME=JENNA
-CHARACTER_CONFIG_PATH=characters/jenna.character.json
-ENABLE_SOCIAL_POSTING=true
-ENABLE_TRADING=true
-TRADING_MODE=live  # live or simulation
-
-# Cache Configuration
-CACHE_TTL=3600
-CACHE_CHECK_PERIOD=600
-
-# Rate Limiting
-RATE_LIMIT_WINDOW_MS=900000
-RATE_LIMIT_MAX_REQUESTS=100
-
-# Logging
-LOG_FORMAT=combined
-LOG_DIR=logs
-ENABLE_REQUEST_LOGGING=true
-ENABLE_ERROR_LOGGING=true+# Solana Configuration
+SOL_ADDRESS=So11111111111111111111111111111111111111112
+SLIPPAGE=1
+BASE_MINT=So11111111111111111111111111111111111111112
+RPC_URL=https://api.mainnet-beta.solana.com
+HELIUS_API_KEY=