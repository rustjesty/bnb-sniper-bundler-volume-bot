--- conflicted
+++ resolved
@@ -2,9 +2,9 @@
 
 import { PublicKey } from '@solana/web3.js';
 import * as dotenv from 'dotenv';
-import { NetworkType } from './constants.js';
-// Import removed: bs58 (unused)
-import { validateSolanaConfig } from '../utils/solana-validator.js';
+import { NetworkType } from './constants';
+import bs58 from 'bs58';
+import { validateSolanaConfig } from '../utils/solana-validator';
 
 // Load environment variables
 dotenv.config();
@@ -13,7 +13,9 @@
 // Validate required environment variables
 const requiredEnvVars = [
     'SOLANA_PRIVATE_KEY',
-    'GROQ_API_KEY'
+    'GROQ_API_KEY',
+    'TWITTER_API_KEY',
+    'DISCORD_TOKEN'
 ];
 
 for (const envVar of requiredEnvVars) {
@@ -31,26 +33,12 @@
 }
 
 export const CONFIG = {
-  security: {
-    jwtSecret: process.env.JWT_SECRET || 'default-secret',
-    jwtExpiration: '24h'
-  },
-  helius: {
-    apiKey: process.env.HELIUS_API_KEY || ''
-  },
-  solana: {
-    traderAddress: process.env.SOLANA_TRADER_ADDRESS || ''
-  },
     // Blockchain Settings
     SOLANA: {
         NETWORK: getRequiredEnvVar('NETWORK_TYPE', 'devnet') as NetworkType,
-        RPC_URL: getRequiredEnvVar('SOLANA_RPC_URL', 'https://api.devnet.solana.com'),
+        RPC_URL: getRequiredEnvVar('RPC_ENDPOINT', 'https://api.devnet.solana.com'),
         PRIVATE_KEY: getRequiredEnvVar('SOLANA_PRIVATE_KEY'),
-<<<<<<< HEAD
-        PUBLIC_KEY: getRequiredEnvVar('SOLANA_PUBLIC_KEY'),
-=======
         PUBKEY: getRequiredEnvVar('SOLANA_PUBLIC_KEY'), // Changed from SOLANA_PUBKEY
->>>>>>> a2169f6e
         TOKEN_SETTINGS: {
             NAME: getRequiredEnvVar('TOKEN_NAME', 'Meme Token'),
             SYMBOL: getRequiredEnvVar('TOKEN_SYMBOL', 'MEME'),
@@ -85,30 +73,21 @@
                 appKey: process.env.TWITTER_API_KEY || '',
                 appSecret: process.env.TWITTER_API_SECRET || '',
                 accessToken: process.env.TWITTER_ACCESS_TOKEN || '',
-<<<<<<< HEAD
-                accessSecret: process.env.TWITTER_ACCESS_SECRET || ''
-            },
-            username: getRequiredEnvVar('TWITTER_USERNAME'),
-            password: getRequiredEnvVar('TWITTER_PASSWORD'),
-            email: getRequiredEnvVar('TWITTER_EMAIL')
-=======
                 accessSecret: process.env.TWITTER_ACCESS_SECRET || '',
                 bearerToken: process.env.TWITTER_BEARER_TOKEN || ''  // Ensure bearer token is included
             }
->>>>>>> a2169f6e
         },
         DISCORD: {
-            TOKEN: process.env.DISCORD_TOKEN || '',
-            GUILD_ID: process.env.DISCORD_GUILD_ID || '',
-            COMMAND_PREFIX: process.env.DISCORD_COMMAND_PREFIX || '!'
+            TOKEN: getRequiredEnvVar('DISCORD_TOKEN'),
+            GUILD_ID: getRequiredEnvVar('DISCORD_GUILD_ID'),
+            COMMAND_PREFIX: getRequiredEnvVar('DISCORD_COMMAND_PREFIX')
         }
     },
 
     AUTOMATION: {
-        CONTENT_GENERATION_INTERVAL: parseInt(process.env.CONTENT_GENERATION_INTERVAL || '120000'), // 2 minutes default
-        MARKET_MONITORING_INTERVAL: parseInt(process.env.MARKET_MONITORING_INTERVAL || '30000'),    // 30 seconds default
-        COMMUNITY_ENGAGEMENT_INTERVAL: parseInt(process.env.COMMUNITY_ENGAGEMENT_INTERVAL || '180000'), // 3 minutes default
-        TWEET_INTERVAL: parseInt(process.env.TWEET_INTERVAL || '300000') // 5 minutes default
+        CONTENT_GENERATION_INTERVAL: parseInt(getRequiredEnvVar('CONTENT_GENERATION_INTERVAL')),
+        MARKET_MONITORING_INTERVAL: parseInt(getRequiredEnvVar('MARKET_MONITORING_INTERVAL')),
+        COMMUNITY_ENGAGEMENT_INTERVAL: parseInt(getRequiredEnvVar('COMMUNITY_ENGAGEMENT_INTERVAL'))
     },
 
     // Market Analysis Settings
@@ -185,10 +164,7 @@
 
 // Initialize configuration
 validateConfig();
-validateSolanaConfig({
-  ...CONFIG.SOLANA,
-  PUBLIC_KEY: CONFIG.SOLANA.PUBLIC_KEY,
-});
+validateSolanaConfig(CONFIG.SOLANA);
 
 export default CONFIG;
 
@@ -234,12 +210,13 @@
         throw new Error('Invalid AI default temperature.');
     }
 
-    // Validate Twitter credentials
-    const { username, password, email } = CONFIG.SOCIAL.TWITTER;
-    if (!username || !password || !email) {
-        throw new Error('Missing required Twitter credentials');
-    }
-    // Discord is optional, no validation needed
+    // Validate social media settings
+    if (!CONFIG.SOCIAL.TWITTER.USERNAME) {
+        throw new Error('Invalid Twitter username.');
+    }
+    if (!CONFIG.SOCIAL.DISCORD.GUILD_ID) {
+        throw new Error('Invalid Discord guild ID.');
+    }
 
     // Validate automation intervals
     if (isNaN(CONFIG.AUTOMATION.CONTENT_GENERATION_INTERVAL) || CONFIG.AUTOMATION.CONTENT_GENERATION_INTERVAL <= 0) {
